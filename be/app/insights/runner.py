--- conflicted
+++ resolved
@@ -127,12 +127,8 @@
             self.insight_storage.save_many(insight_records)
 
         self.active_insight_storage.delete_by_attributes({
-<<<<<<< HEAD
-            "table_name": f'{namespace}.{table_name}' if table_name else '',
-=======
             "namespace": namespace,
             "table_name": table_name,
->>>>>>> 557f1173
             "code": list(ids_to_run)
         })
 
