--- conflicted
+++ resolved
@@ -264,7 +264,7 @@
 	$: if (selectedLimit) { sample_limit.set(selectedLimit.id); }
 	async function get_namespace_special_properties(namespace_name) { ns_props = await fetch(`/api/namespaces/${namespace_name}/special-properties`, { headers: { 'Content-Type': 'application/json', 'X-Page-Session-ID': pageSessionId } }).then((res) => res.json()); return ns_props; }
 	async function get_table_special_properties(table_id) { tab_props = await fetch(`/api/tables/${table_id}/special-properties`, { headers: { 'Content-Type': 'application/json', 'X-Page-Session-ID': pageSessionId } }).then((res) => res.json()); return tab_props; }
-	async function get_data(table_id, feature) { let loading = true; if (!table_id || table_id == null || table_id == '.' || !table) { loading = false; return; } try { const res = await fetch(`/api/tables/${table_id}/${feature}`, { headers: { 'Content-Type': 'application/json', 'X-Page-Session-ID': pageSessionId } }); const statusCode = res.status; if (res.ok) { const data = await res.json(); return data; } else if (statusCode == 403) { console.log('No Access'); error = 'No Access'; access_allowed = false; return error; } else if (res.status === 401) { goto('/api/login?namespace=' + namespace + '&table=' + table + '&sample_limit=${$sample_limit}'); } else { console.error('Failed to fetch data:', res.statusText); error = res.statusText; } } finally { loading = false; } }
+	async function get_data(table_id, feature) { let loading = true; if (!table_id || table_id == null || table_id == '.' || !table) { loading = false; return; } try { const res = await fetch(`/api/tables/${table_id}/${feature}`, { headers: { 'Content-Type': 'application/json', 'X-Page-Session-ID': pageSessionId } }); const statusCode = res.status; if (res.ok) { const data = await res.json(); return data; } else if (statusCode == 403) { console.log('No Access'); error = 'No Access'; access_allowed = false; return error; } else if (res.status === 401) { goto('/api/login?namespace=' + namespace + '&table=' + table + '&sample_limit=' + $sample_limit); } else { console.error('Failed to fetch data:', res.statusText); error = res.statusText; } } finally { loading = false; } }
 	let selected = 0;
 	$: reset(table);
 	let callOnce = 0;
@@ -294,7 +294,7 @@
 		}
 	}
 
-	function set_copy_url() { url = window.location.origin; url = url + '/?namespace=' + namespace + '&table=' + table + '&sample_limit=${$sample_limit}'; }
+	function set_copy_url() { url = window.location.origin; url = url + '/?namespace=' + namespace + '&table=' + table + '&sample_limit=' + $sample_limit; }
 	function reset(table) {
 		lastSampleLimit = null; partitions = []; snapshots = []; sample_data = []; data_change = []; insightRuns = []; allRules = []; currentPage = 1; totalItems = 0;
 		partitions_loading = false; sort_order_loading = false; snapshots_loading = false; sample_data_loading = false; data_change_loading = false; properties_loading = false; partition_specs_loading = false; schema_loading = false; summary_loading = false; schema = []; summary = []; partition_specs = []; properties = []; sort_order = []; 
@@ -505,51 +505,8 @@
     .rule-item.clickable {
         cursor: pointer;
     }
-<<<<<<< HEAD
     .rule-item.clickable:hover {
         background-color: var(--cds-hover-ui, #e5e5e5);
-=======
-
-    async function get_data(table_id, feature){
-        let loading = true;
-        if(!table_id || table_id == null || table_id == "." || !table) {
-            loading = false;      
-            return;
-        }
-        try{            
-            const res = await fetch(
-                `/api/tables/${table_id}/${feature}`,
-                {
-                    //method: 'GET',
-                    headers: {
-                        'Content-Type': 'application/json',
-                        'X-Page-Session-ID': pageSessionId, // Include the session ID in the headers
-                    },
-                    //queryParams: { table_id: tableId },
-                }
-            );            
-            const statusCode = res.status;
-            if (res.ok) {
-                const data = await res.json();                  
-                return data;                
-            }
-            else if (statusCode == 403){
-                console.log("No Access");
-                error = "No Access"
-                access_allowed = false;
-                return error
-            }else if (res.status === 401) {
-                goto("/api/login?namespace="+namespace+"&table="+table+"&sample_limit="+$sample_limit);
-			}
-            else{
-                console.error("Failed to fetch data:", res.statusText);
-                error = res.statusText;
-            }
-        } 
-        finally {
-            loading = false; 
-        }  
->>>>>>> 7e963d0f
     }
     .rule-item-header {
         display: flex;
@@ -563,116 +520,11 @@
         flex-direction: column;
         gap: 0.75rem;
     }
-<<<<<<< HEAD
     .message-card {
         background-color: var(--cds-background, #f4f4f4);
         border-left: 3px solid var(--cds-support-03, #ff832b);
         padding: 0.5rem 1rem;
         border-radius: 4px;
-=======
-
-    $: (async () => {
-        if( table === '') return;     
-        try {
-            if(selected==0){
-                if (callOnce > 0 ){ callOnce=0; return;}
-                callOnce++;
-                summary_loading = true;          
-                summary = await get_data(namespace+"."+table, "summary");  
-                if(tab_props && 'restricted' in tab_props){
-                    summary['Restricted'] = tab_props['restricted'];
-                }
-                summary_loading = false;   
-            }           
-        } catch (err) {
-            error = err.message; 
-            summary_loading = false;  
-        }
-        try {
-            if(selected==0){
-                properties_loading = true;          
-                properties = await get_data(namespace+"."+table, "properties");  
-                properties_loading = false;  
-            }
-        } catch (err) {
-            error = err.message; 
-            properties_loading = false;  
-        }
-        try {
-            if(selected==0){
-                schema_loading = true;          
-                schema = await get_data(namespace+"."+table, "schema");  
-                schema_loading = false;  
-            }
-        } catch (err) {
-            error = err.message; 
-            schema_loading = false;  
-        }        
-        try {
-            if(selected==0){
-                partition_specs_loading = true;          
-                partition_specs = await get_data(namespace+"."+table, "partition-specs");  
-                partition_specs_loading = false; 
-            }
-        } catch (err) {
-            error = err.message; 
-            partition_specs_loading = false;  
-        }
-        try {
-            if(selected==0){
-                sort_order_loading = true;          
-                sort_order = await get_data(namespace+"."+table, "sort-order");  
-                sort_order_loading = false; 
-            }
-        } catch (err) {
-            error = err.message; 
-            sort_order_loading = false;  
-        }
-        try {        
-            if(selected==1 && partitions.length == 0 && !partitions_loading){
-                partitions_loading = true; 
-                partitions = await get_data(namespace+"."+table, "partitions");  
-                partitions_loading = false;  
-            }
-        } catch (err) {
-            error = err.message; 
-            partitions_loading = false;  
-        }
-        try {
-            if(selected==2 && snapshots.length == 0){
-                snapshots_loading = true;        
-                snapshots = await get_data(namespace+"."+table, "snapshots");  
-                snapshots_loading = false;              
-            }
-        } catch (err) {
-            error = err.message; 
-            snapshots_loading = false;  
-        }
-        try {
-            if(selected==3 && sample_data.length == 0 && !sample_data_loading){
-                fetchSampleData();
-            }
-        } catch (err) {
-            error = err.message;
-            sample_data_loading = false;  
-        }        
-        try {
-            if(selected==5 && data_change.length == 0 && !data_change_loading){
-                data_change_loading = true;          
-                data_change = await get_data(namespace+"."+table, "data-change");              
-                data_change_loading = false;  
-            }
-            
-        } catch (err) {
-            error = err.message; 
-            data_change_loading = false;  
-        }
-    })();
-
-    function set_copy_url(){
-        url = window.location.origin;
-        url = url+"/?namespace="+namespace+"&table="+table+"&sample_limit="+$sample_limit;
->>>>>>> 7e963d0f
     }
     .message-card p {
         margin: 0.2rem 0;
